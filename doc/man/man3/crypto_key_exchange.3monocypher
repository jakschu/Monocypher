.Dd August 26, 2017
.Dt CRYPTO_KEY_EXCHANGE 3MONOCYPHER
.Os
.Sh NAME
.Nm crypto_key_exchange ,
.Nm crypto_x25519_public_key ,
.Nm crypto_x25519
.Nd Elliptic Curve Diffie-Hellman key exchange
.Sh SYNOPSIS
.In monocypher.h
.Ft int
.Fo crypto_key_exchange
.Fa "uint8_t shared_key[32]"
.Fa "const uint8_t your_secret_key[32]"
.Fa "const uint8_t their_public_key[32]"
.Fc
.Ft void
.Fo crypto_x25519_public_key
.Fa "uint8_t public_key[32]"
.Fa "const uint8_t secret_key[32]"
.Fc
.Ft int
.Fo crypto_x25519
.Fa "uint8_t raw_shared_secret[32]"
.Fa "const uint8_t your_secret_key[32]"
.Fa "const uint8_t their_public_key[32]"
.Fc
.Sh DESCRIPTION
The
.Fn crypto_key_exchange
function computes a shared key with your secret key and their public
key, suitable for the
.Xr crypto_lock 3monocypher
family of functions.
It performs an X25519 key exchange, then hashes the shared secret with
HChacha20 to get a suitably random shared key.
.Pp
The
.Fn crypto_x25519_public_key
<<<<<<< HEAD
function deterministically computes the public key from
=======
function eterministically computes the public key from a random
>>>>>>> 585a82ec
.Fa secret_key .
See
.Xr intro 3monocypher
about generating random bytes (use the operating system's random
number generator).
.Pp
The
.Fn crypto_x25519
function computes a shared secret with
.Fa your_secret_key
and
.Fa their_public_key .
.Sy Warning: the shared secret is not cryptographically random .
Do not use it directly as a session key.
Hash it first with
.Xr crypto_chacha20_H
or
.Xr crypto_blake2b .
.Sh RETURN VALUES
The
.Fn crypto_key_exchange
and
.Fn crypto_x25519
functions return zero on success, or -1 on failure.
The return value serves as a security check: some public keys force
the shared key to a known constant.
This never happens with legitimate public keys, but if the ones you
process are not known to be trustworthy, check the return value.
.Pp
The
.Fn crypto_x25519_public_key
function returns nothing.
It cannot fail.
.Sh EXAMPLES
Generate a public key from a randomly generated secret key:
.Bd -literal -offset indent
const uint8_t sk[32]; /* Random secret key */
uint8_t       pk[32]; /* Public key        */
crypto_x25519_public_key(pk, sk);
/* Wipe secrets if they are no longer needed */
crypto_wipe(sk, 32);
.Ed
.Pp
Generate a shared, symmetric key with your secret key and their public
key.
(The other party will generate the same shared key with your public
key and their secret key.)
.Bd -literal -offset indent
const uint8_t their_pk  [32]; /* Their public key   */
const uint8_t your_sk   [32]; /* Your secret key    */
uint8_t       shared_key[32]; /* Shared session key */
if (crypto_key_exchange(shared_key, your_sk, their_pk) != 0) {
    /* Their public key is evil.     */
    /* The exchange must be aborted. */
}
/* Wipe secrets if they are no longer needed */
crypto_wipe(your_sk, 32);
.Ed
.Pp
Generate
.Em two
shared keys with your secret key and their public key.
(This can help nonce management for full duplex communications.)
.Bd -literal -offset indent
const uint8_t their_pk     [32]; /* Their public key          */
const uint8_t your_sk      [32]; /* Your secret key           */
uint8_t       shared_secret[32]; /* Shared secret (NOT a key) */
if (crypto_x25519(shared_secret, your_sk, their_pk) != 0) {
    /* Their public key is evil.     */
    /* The exchange must be aborted. */
}
/* Wipe secrets if they are no longer needed */
crypto_wipe(your_sk, 32);

uint8_t shared_keys[64];           /* Two shared session keys  */
uint8_t *key_1 = shared_keys;      /* Shared key 1             */
uint8_t *key_2 = shared_keys + 32; /* Shared key 2             */
crypto_blake2b(shared_keys, shared_secret, 32);
crypto_wipe(shared_secret, 32);    /* wipe the unneeded secret */
.Ed
.Sh SEE ALSO
.Xr crypto_lock 3monocypher ,
.Xr intro 3monocypher
.Sh STANDARDS
These functions implement X25519, described in RFC 7748.
The
.Fn crypto_key_exchange
function uses HChacha20 as well.
.Sh SECURITY CONSIDERATIONS
If either of the long term secret keys leaks, it
may compromise
.Em all past messages .
Users who want forward secrecy need to generate temporary public keys,
send them to one another, (use
.Xr crypto_lock 3monocypher
to authenticate them), and compute a shared secret with those
temporary keys.
.Sh IMPLEMENTATION DETAILS
The most significant bit of the public key is systematically ignored.
It is not needed because every public key should be smaller than
2^255-19, which fits in 255 bits.
If another implementation of X25519 gives you a key that's not fully
reduced and has its high bit set, the computation will fail.
On the other hand, it also means you may use this bit for other purposes
(such as parity flipping for Ed25519 compatibility).<|MERGE_RESOLUTION|>--- conflicted
+++ resolved
@@ -37,11 +37,7 @@
 .Pp
 The
 .Fn crypto_x25519_public_key
-<<<<<<< HEAD
-function deterministically computes the public key from
-=======
-function eterministically computes the public key from a random
->>>>>>> 585a82ec
+function deterministically computes the public key from a random
 .Fa secret_key .
 See
 .Xr intro 3monocypher
